--- conflicted
+++ resolved
@@ -12,19 +12,12 @@
     """
     Get the chat gpt model.
     """
-<<<<<<< HEAD
-    model = Chatbot(login_credentials)
-=======
-    path = os.environ["CHAT_GPT_CONFIG_FILE_PATH"]
-    with open(path, "r", encoding="utf-8") as file:
-        config = json.load(file)
 
     try:
-        model = Chatbot(config)
+        model = Chatbot(login_credentials)
     except ValueError as e:
         if hasattr(e, "message"):
             print(e.message)
         print("\n\nChat GPT API Failure occured. If using a session token, it may have expired so try updating it.")
 
->>>>>>> 6e9ade59
     return model