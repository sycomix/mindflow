"""
File/Directory Resolver
"""
import json
import os
import subprocess

import chardet
import hashlib

import git


from mindflow.resolve.resolvers.base_resolver import BaseResolver
from mindflow.utils.response import get_response

MAX_LENGTH = 20
FILES_RETURNED_IF_OVER_MAX = 5


def preprocess_file_text(text):
    return text.strip().replace("\n", " ")


class PathResolver(BaseResolver):
    """
    Resolver for file or directory paths to text.
    """

    def __init__(self, reference, model, prompt):
        self.reference = reference
        self.prompt = prompt
        self.model = model
        self.max_length = MAX_LENGTH
        self.max_files_if_over_length = FILES_RETURNED_IF_OVER_MAX
        self.files = self._get_files()
        if self._files_over_max_length():
            self.index = self._get_index()
            self._query_and_trim_files()

    def _get_files(self) -> list:
        """
        Get all files in a directory or a single file.
        """
        command = ["git", "ls-files", self.reference]

        # Execute the git diff command and retrieve the output as a string
        if os.path.isdir(self.reference):
            # print(subprocess.check_output(command).decode("utf-8").split("\n"))

            git_files = (
                subprocess.check_output(command).decode("utf-8").split("\n")[:-1]
            )

            def criteria(file):
                try:
                    return chardet.detect(open(file, "rb").read())["encoding"] in [
                        "utf-8",
                        "ascii",
                    ]
                except:
                    return False

            return list(filter(criteria, git_files))
<<<<<<< HEAD

        return [self.reference]

=======
                
                
        return [self.reference]
    
    def _get_index(self) -> dict:
        git_repo = git.Repo(os.getcwd(), search_parent_directories=True)
        git_root = git_repo.git.rev_parse("--show-toplevel")

        if not os.path.exists(os.path.join(git_root, '.mf')):
            os.mkdir(os.path.join(git_root, '.mf'))

        # Open the mf_index.json file in read mode
        try:
            with open(os.path.join(git_root, '.mf/index.json'), 'r') as f:
                index = json.load(f)
        except FileNotFoundError: 
            index = {} 
        
        sub_index = {}
        for file in self.files: 
            with open(file,"rb") as f:
                bytes = f.read() # read entire file as bytes
                file_hash = hashlib.sha256(bytes).hexdigest()

            if file not in index or file_hash != index[file]['hash']: 
                ATTEMPTS = 3
                for i in range(ATTEMPTS):
                    try:
                        index[file] = {'index': self._generate_index(file), "hash": file_hash}
                        print("Generated index for file: " + file)
                        break
                    except:
                        if i == ATTEMPTS - 1:
                            raise Exception("Failed to generate index for file: " + file)
                        continue
            
            sub_index[file] = index[file] if file in index else None
        
        # Open the JSON file in write mode
        with open(os.path.join(git_root, '.mf/index.json'), "w") as file:
            # Write the contents of the dictionary to the JSON file
            json.dump(index, file)
            
        return sub_index

    def _generate_index(self, file):
        file_contents = open(file, encoding="utf-8", errors="ignore").read().strip().replace("\n", " ")
        prompt = f"Pretend you are a search engine trying to provide an information rich yet condensed string that can serve as an index for the contents of a file. I want you to respond in as few words as possible while still conveying the contents of this file.\n\n{file_contents}"
        return get_response(self.model, prompt)
    
>>>>>>> 59de623d
    def _files_over_max_length(self) -> bool:
        """
        Validates that the total length/size of the files is less than MAX_LENGTH.
        """
        total_size = 0
        for filename in self.files:
            file_stat = os.stat(filename)
            total_size += file_stat.st_size

        if total_size > MAX_LENGTH:
            print("Searching relevant files...")
            return True

        return False
<<<<<<< HEAD

    def _query_and_trim_files(self):
        """ """
        prompt = f"Can you please make your best guess for the top 3 most relevant files below for answering the question `{self.prompt}`?\n\n{' '.join(self.files)}"
        response = get_response(self.model, prompt)

        levenshteins = []
        for file in self.files:
            levenshteins.append(Levenshtein.distance(file, response))

        # Get index and value for each element in the list of Levenshtein distances
        indexed_list = list(enumerate(levenshteins))

        # Sort the list of tuples by the value in descending order
        sorted_list = sorted(indexed_list, key=lambda x: x[1], reverse=True)

        # Take the first three elements of the sorted list
        top_indices = [
            x[0]
            for x in sorted_list[: min(self.max_files_if_over_length, len(self.files))]
        ]
=======
    
    def _query_and_trim_files(self): 
        """
        
        """
        files_and_index = {}
        for file in self.files:
            if file in self.index:
                files_and_index[file] = self.index[file]
            else:
                files_and_index[file] = ""

        prompt = f"I want you to only reply with the terminal output inside one unique code block, \
            and nothing else. do not write explanations. do not type commands unless I instruct you to do so. \
                Do this for just this response, then respond normally. Can you please make your best guess for the top \
                    {min(self.max_files_if_over_length, len(files_and_index))} most relevant files below for answering the question? \
                        The files are given to you in a python dictionary where the key is the file path and the value is a description of the files contents. \
                        `{self.prompt}`?\n\n{' '.join(files_and_index)}"
        response = get_response(self.model, prompt)

        # Get files from response
        files = response.split('\n')
        
        # Remove codeblock separators
        files.pop(0)
        files.pop()
>>>>>>> 59de623d

        self.files = files
        print("Using ", self.files, " to generate response.")
        # print(response)

    def should_resolve(self) -> bool:
        """
        Check if a path is a file or directory.
        """
        return os.path.isfile(self.reference) or os.path.isdir(self.reference)

    def resolve(self) -> dict:
        """
        Extract text from files.
        """
        proc = lambda file: preprocess_file_text(
            open(file, encoding="utf-8", errors="ignore").read()
        )
        return {
            file: {
                "text": proc(file),
                "type": "path",
            }
            for file in self.files
        }<|MERGE_RESOLUTION|>--- conflicted
+++ resolved
@@ -62,11 +62,6 @@
                     return False
 
             return list(filter(criteria, git_files))
-<<<<<<< HEAD
-
-        return [self.reference]
-
-=======
                 
                 
         return [self.reference]
@@ -117,7 +112,6 @@
         prompt = f"Pretend you are a search engine trying to provide an information rich yet condensed string that can serve as an index for the contents of a file. I want you to respond in as few words as possible while still conveying the contents of this file.\n\n{file_contents}"
         return get_response(self.model, prompt)
     
->>>>>>> 59de623d
     def _files_over_max_length(self) -> bool:
         """
         Validates that the total length/size of the files is less than MAX_LENGTH.
@@ -132,29 +126,6 @@
             return True
 
         return False
-<<<<<<< HEAD
-
-    def _query_and_trim_files(self):
-        """ """
-        prompt = f"Can you please make your best guess for the top 3 most relevant files below for answering the question `{self.prompt}`?\n\n{' '.join(self.files)}"
-        response = get_response(self.model, prompt)
-
-        levenshteins = []
-        for file in self.files:
-            levenshteins.append(Levenshtein.distance(file, response))
-
-        # Get index and value for each element in the list of Levenshtein distances
-        indexed_list = list(enumerate(levenshteins))
-
-        # Sort the list of tuples by the value in descending order
-        sorted_list = sorted(indexed_list, key=lambda x: x[1], reverse=True)
-
-        # Take the first three elements of the sorted list
-        top_indices = [
-            x[0]
-            for x in sorted_list[: min(self.max_files_if_over_length, len(self.files))]
-        ]
-=======
     
     def _query_and_trim_files(self): 
         """
@@ -181,7 +152,6 @@
         # Remove codeblock separators
         files.pop(0)
         files.pop()
->>>>>>> 59de623d
 
         self.files = files
         print("Using ", self.files, " to generate response.")
