--- conflicted
+++ resolved
@@ -14,13 +14,13 @@
     """
     settings = Settings()
 
-<<<<<<< HEAD
-    if not has_staged_files():
-        return "No staged files"
-
     if message_overwrite is None:
         # Execute the git diff command and retrieve the output as a string
         diff_output = run_diff(("--cached",))
+
+        if diff_output == "No staged changes.":
+            return diff_output
+
         response: str = settings.mindflow_models.query.model(
             build_context_prompt(COMMIT_PROMPT_PREFIX, diff_output)
         )
@@ -29,17 +29,6 @@
         response += "\n\nCo-authored-by: MindFlow <mf@mindflo.ai>"
     else:
         response = message_overwrite
-=======
-    # Execute the git diff command and retrieve the output as a string
-    diff_output = run_diff(("--cached",))
-
-    if diff_output == "No staged changes.":
-        return diff_output
-
-    response: str = settings.mindflow_models.query.model(
-        build_context_prompt(COMMIT_PROMPT_PREFIX, diff_output)
-    )
->>>>>>> 8a014d37
 
     command = ["git", "commit", "-m"] + [response] + list(args)
 
